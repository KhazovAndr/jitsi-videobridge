--- conflicted
+++ resolved
@@ -66,12 +66,8 @@
  * @author George Politis
  */
 public class Endpoint
-<<<<<<< HEAD
-    extends AbstractEndpoint implements PotentialPacketHandler, PropertyChangeListener
-=======
     extends AbstractEndpoint implements PotentialPacketHandler,
     EncodingsManager.EncodingsUpdateListener
->>>>>>> 5de1ed46
 {
     /**
      * The {@link SctpManager} instance we'll use to manage the SCTP connection
